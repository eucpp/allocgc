--- conflicted
+++ resolved
@@ -22,11 +22,6 @@
         details/allocators/indexed_ptr_test.cpp
         details/allocators/pow2_bucket_policy_test.cpp
         details/managed_ptr_test.cpp
-<<<<<<< HEAD
-        include/page_ptr.h details/managed_pool_chunk_test.cpp
-        include/rand_util.h details/allocators/join_range_test.cpp
-        gc_ptr_test.cpp)
-=======
         include/page_ptr.h
         details/managed_pool_chunk_test.cpp
         include/rand_util.h
@@ -47,7 +42,6 @@
         include/incremental_initation_policy_mock.hpp
         include/incremental_gc_mock.hpp
         details/space_based_policy_test.cpp)
->>>>>>> 769621ea
 
 include_directories(include)
 include_directories(${CMAKE_SOURCE_DIR}/precisegc/include)
