--- conflicted
+++ resolved
@@ -262,15 +262,10 @@
 int main () {
     #if defined(PRECISE_GC)
         gc_options ops;
-<<<<<<< HEAD
-        ops.strategy    = gc_strategy::SERIAL;
-        ops.compacting  = gc_compacting::DISABLED;
-=======
         ops.type        = gc_type::INCREMENTAL;
         ops.compacting  = gc_compacting::DISABLED;
         ops.loglevel    = gc_loglevel::OFF;
         ops.print_stat  = true;
->>>>>>> fa854d2f
         gc_init(ops);
     #elif defined(BDW_GC)
 //        GC_full_freq = 30;
