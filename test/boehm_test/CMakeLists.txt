find_package(Threads REQUIRED)

set(boehm_SRC
        ../../common/macro.h
        boehm_test.cpp)

include_directories(${CMAKE_SOURCE_DIR}/precisegc/include)

set( CMAKE_VERBOSE_MAKEFILE on )

find_library(BDWGC NAMES gc
        PATHS
        /usr/lib
        /usr/lib64
        /usr/local/lib
        /usr/local/lib64
        )

add_executable(boehm_test ${boehm_SRC})
target_link_libraries(boehm_test ${CMAKE_THREAD_LIBS_INIT})

option(NO_GC OFF)
option(BDW_GC OFF)
option(SHARED_PTR OFF)
option(PRECISE_GC OFF)

<<<<<<< HEAD
=======
#set(BDW_GC ON)
#set(SHARED_PTR ON)
>>>>>>> 769621ea
set(PRECISE_GC ON)

if(NO_GC)
    add_definitions(-DNO_GC)
endif()

if(BDW_GC)
    target_link_libraries(boehm_test ${BDWGC})
    add_definitions(-DBDW_GC)
endif()

if(SHARED_PTR)
    add_definitions(-DSHARED_PTR)
endif()

if(PRECISE_GC)
    target_link_libraries(boehm_test libprecisegc)
    add_definitions(-DPRECISE_GC)
endif()<|MERGE_RESOLUTION|>--- conflicted
+++ resolved
@@ -24,11 +24,8 @@
 option(SHARED_PTR OFF)
 option(PRECISE_GC OFF)
 
-<<<<<<< HEAD
-=======
 #set(BDW_GC ON)
 #set(SHARED_PTR ON)
->>>>>>> 769621ea
 set(PRECISE_GC ON)
 
 if(NO_GC)
