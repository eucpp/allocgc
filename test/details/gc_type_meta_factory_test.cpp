--- conflicted
+++ resolved
@@ -73,11 +73,7 @@
 {
     typedef gc_type_meta_factory<type_with_dtor> factory;
 
-<<<<<<< HEAD
-    const gc_type_meta* tmeta = factory::create();
-=======
     const gc_type_meta* tmeta = factory::get();
->>>>>>> 0196cbc1
     ASSERT_NE(nullptr, tmeta);
     ASSERT_FALSE(type_with_dtor::dtor_called);
 
@@ -94,11 +90,7 @@
 {
     typedef gc_type_meta_factory<type_with_move_ctor> factory;
 
-<<<<<<< HEAD
-    const gc_type_meta* tmeta = factory::create();
-=======
     const gc_type_meta* tmeta = factory::get();
->>>>>>> 0196cbc1
     ASSERT_NE(nullptr, tmeta);
     ASSERT_FALSE(type_with_move_ctor::move_ctor_called);
 
@@ -119,11 +111,7 @@
 {
     typedef gc_type_meta_factory<nonmovable_type> factory;
 
-<<<<<<< HEAD
-    const gc_type_meta* tmeta = factory::create();
-=======
     const gc_type_meta* tmeta = factory::get();
->>>>>>> 0196cbc1
     ASSERT_NE(nullptr, tmeta);
 
     std::aligned_storage<sizeof(nonmovable_type)> from_storage;
