--- conflicted
+++ resolved
@@ -35,14 +35,9 @@
 
 gc_heap::forwarding gc_heap::compact_memory()
 {
-<<<<<<< HEAD
-    forwarding_list frwd;
+    forwarding frwd;
     size_t sweep_size = 0;
     auto& bp = m_alloc.get_bucket_policy();
-=======
-    forwarding frwd;
-    size_t compacted_size = 0;
->>>>>>> 31261dcc
     for (size_t i = 0; i < SEGREGATED_STORAGE_SIZE; ++i) {
         auto rng = m_alloc.range(i);
         two_finger_compact(rng, bp.bucket_size(i), frwd);
@@ -54,7 +49,7 @@
     return frwd;
 }
 
-void gc_heap::fix_pointers(const forwarding& frwd)
+void gc_heap::fix_pointers(const gc_heap::forwarding& frwd)
 {
     auto& bp = m_alloc.get_bucket_policy();
     for (size_t i = 0; i < SEGREGATED_STORAGE_SIZE; ++i) {
