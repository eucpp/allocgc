#include <libprecisegc/details/garbage_collector.hpp>

#include <cassert>
#include <memory>
#include <iostream>

#include <libprecisegc/details/threads/this_managed_thread.hpp>
#include <libprecisegc/details/utils/scope_guard.hpp>
#include <libprecisegc/details/gc_unsafe_scope.hpp>
#include <libprecisegc/details/logging.hpp>

namespace precisegc { namespace details {

garbage_collector::garbage_collector()
    : m_manager(nullptr)
{
    logging::touch();
}

void garbage_collector::init(std::unique_ptr<gc_strategy> strategy, std::unique_ptr<initiation_policy> init_policy)
{
    m_strategy = std::move(strategy);
    m_initiation_policy = std::move(init_policy);
    m_manager.set_strategy(m_strategy.get());
}

gc_strategy* garbage_collector::get_strategy() const
{
    return m_strategy.get();
}

std::unique_ptr<gc_strategy> garbage_collector::set_strategy(std::unique_ptr<gc_strategy> strategy)
{
    strategy.swap(m_strategy);
    m_manager.set_strategy(m_strategy.get());
    return std::move(strategy);
}

gc_pointer_type garbage_collector::allocate(size_t size)
{
    try {
        return try_allocate(size);
    } catch (gc_bad_alloc& ) {
        initiation_point(initiation_point_type::GC_BAD_ALLOC);
        return try_allocate(size);
    }
}

gc_pointer_type garbage_collector::try_allocate(size_t size)
{
    assert(m_strategy);
    gc_pointer_type ptr = m_strategy->allocate(size);
    m_manager.register_allocation(ptr.size());
    return ptr;
}

void garbage_collector::new_cell(const managed_ptr& ptr)
{
    assert(m_strategy);
    m_strategy->new_cell(ptr);
}

byte* garbage_collector::rbarrier(const gc_handle& handle)
{
    assert(m_strategy);
    return m_strategy->rbarrier(handle);
}

void garbage_collector::wbarrier(gc_handle& dst, const gc_handle& src)
{
    assert(m_strategy);
    m_strategy->wbarrier(dst, src);
}

void garbage_collector::interior_wbarrier(gc_handle& handle, byte* ptr)
{
    assert(m_strategy);
    assert(!ptr || is_interior_pointer(handle, ptr));
    m_strategy->interior_wbarrier(handle, ptr);
}

void garbage_collector::interior_shift(gc_handle& handle, ptrdiff_t shift)
{
    assert(m_strategy);
    assert(is_interior_shift(handle, shift));
    m_strategy->interior_shift(handle, shift);
}

byte* garbage_collector::pin(const gc_handle& handle)
{
    gc_unsafe_scope unsafe_scope;
    byte* ptr = handle.rbarrier();
    if (ptr) {
        threads::this_managed_thread::pin(ptr);
    }
    return ptr;
}

void garbage_collector::unpin(byte* ptr)
{
    if (ptr) {
        threads::this_managed_thread::unpin(ptr);
    }
}

byte* garbage_collector::push_pin(const gc_handle& handle)
{
    gc_unsafe_scope unsafe_scope;
    byte* ptr = handle.rbarrier();
    threads::this_managed_thread::push_pin(ptr);
    return ptr;
}

void garbage_collector::pop_pin(byte* ptr)
{
    if (ptr) {
        threads::this_managed_thread::pop_pin(ptr);
    }
}

bool garbage_collector::compare(const gc_handle& a, const gc_handle& b)
{
    assert(m_strategy);
    return m_strategy->compare(a, b);
}

void garbage_collector::initiation_point(initiation_point_type ipt, const initiation_point_data& ipd)
{
    assert(m_initiation_policy);

    gc_safe_scope safe_scope;
    std::lock_guard<std::mutex> lock(m_gc_mutex);

    if (ipt == initiation_point_type::USER_REQUEST) {
        logging::info() << "Thread initiates gc by user's request";
        m_manager.gc(gc_phase::COLLECT);
    } else if (ipt == initiation_point_type::GC_BAD_ALLOC) {
        logging::info() << "GC_BAD_ALLOC received - Thread initiates gc";
<<<<<<< HEAD
        m_manager.gc(gc_phase::COLLECT);
    } else if (ipt == initiation_point_type::HEAP_EXPANSION) {
        m_initiation_policy->initiation_point(&m_manager, ipt, ipd);
    } else if (ipt == initiation_point_type::START_MARKING) {
        m_manager.gc(gc_phase::MARK);
    } else if (ipt == initiation_point_type::START_COLLECTING) {
        m_manager.gc(gc_phase::COLLECT);
=======
        m_strategy->gc(gc_phase::SWEEP);
    } else if (ipt == initiation_point_type::CONCURRENT_MARKING_FINISHED) {
        logging::info() << "Concurrent marking finished - Thread initiates gc";
        m_strategy->gc(gc_phase::SWEEP);
    } else {
        m_initiation_policy->initiation_point(ipt, ipd);
>>>>>>> a78ee6cf
    }
}

bool garbage_collector::is_printer_enabled() const
{
    return m_manager.print_stats_flag();
}

void garbage_collector::set_printer_enabled(bool enabled)
{
    m_manager.set_print_stats_flag(enabled);
}

void garbage_collector::register_page(const byte* page, size_t size)
{
    m_manager.register_page(page, size);
}

void garbage_collector::deregister_page(const byte* page, size_t size)
{
    m_manager.deregister_page(page, size);
}

gc_info garbage_collector::info() const
{
    assert(m_strategy);
    return m_strategy->info();
}

gc_stat garbage_collector::stats() const
{
    gc_unsafe_scope unsafe_scope;
    return m_manager.stats();
}

gc_state garbage_collector::state() const
{
    return m_manager.state();
}

bool garbage_collector::is_interior_pointer(const gc_handle& handle, byte* p)
{
    managed_ptr cell_ptr(handle.rbarrier());
    byte* cell_begin = cell_ptr.get_cell_begin();
    byte* cell_end   = cell_begin + cell_ptr.cell_size();
    return (cell_begin <= p) && (p <= cell_end);
}

bool garbage_collector::is_interior_shift(const gc_handle& handle, ptrdiff_t shift)
{
    return is_interior_pointer(handle, handle.rbarrier() + shift);
}

}}<|MERGE_RESOLUTION|>--- conflicted
+++ resolved
@@ -136,7 +136,9 @@
         m_manager.gc(gc_phase::COLLECT);
     } else if (ipt == initiation_point_type::GC_BAD_ALLOC) {
         logging::info() << "GC_BAD_ALLOC received - Thread initiates gc";
-<<<<<<< HEAD
+        m_manager.gc(gc_phase::COLLECT);
+    } else if (ipt == initiation_point_type::CONCURRENT_MARKING_FINISHED) {
+        logging::info() << "Concurrent marking finished - Thread initiates gc";
         m_manager.gc(gc_phase::COLLECT);
     } else if (ipt == initiation_point_type::HEAP_EXPANSION) {
         m_initiation_policy->initiation_point(&m_manager, ipt, ipd);
@@ -144,14 +146,6 @@
         m_manager.gc(gc_phase::MARK);
     } else if (ipt == initiation_point_type::START_COLLECTING) {
         m_manager.gc(gc_phase::COLLECT);
-=======
-        m_strategy->gc(gc_phase::SWEEP);
-    } else if (ipt == initiation_point_type::CONCURRENT_MARKING_FINISHED) {
-        logging::info() << "Concurrent marking finished - Thread initiates gc";
-        m_strategy->gc(gc_phase::SWEEP);
-    } else {
-        m_initiation_policy->initiation_point(ipt, ipd);
->>>>>>> a78ee6cf
     }
 }
 
