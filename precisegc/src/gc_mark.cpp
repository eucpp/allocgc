#include "gc_mark.h"

#include <cassert>

#include <libprecisegc/details/threads/managed_thread.hpp>
#include <libprecisegc/details/logging.h>

#include "details/managed_ptr.hpp"
#include "details/barrier_buffer.h"

namespace precisegc { namespace details {

void set_object_pin(void* ptr, bool pinned)
{
    assert(ptr);
    managed_ptr cell_ptr(reinterpret_cast<byte*>(ptr));
//    cell_ptr.lock_descriptor();
    cell_ptr.set_pin(pinned);
}

void set_object_mark(void* ptr, bool marked)
{
    assert(ptr);
    managed_ptr cell_ptr(reinterpret_cast<byte*>(ptr));
//    cell_ptr.lock_descriptor();
    cell_ptr.set_mark(marked);
}

bool get_object_pin(void* ptr)
{
    assert(ptr);
    managed_ptr cell_ptr(reinterpret_cast<byte*>(ptr));
//    cell_ptr.lock_descriptor();
    return cell_ptr.get_pin();
}

bool get_object_mark(void* ptr)
{
    assert(ptr);
    managed_ptr cell_ptr(reinterpret_cast<byte*>(ptr));
//    cell_ptr.lock_descriptor();
    return cell_ptr.get_mark();
}

bool shade(byte* ptr)
{
<<<<<<< HEAD
//    static gc_mark_queue& queue = gc_mark_queue::instance();
    static gc_mark_queue& queue = gc_mark_queue::instance();

    if (!ptr) {
        return true;
    }
    managed_cell_ptr cell_ptr(managed_ptr(reinterpret_cast<byte*>(ptr)), 0);
    if (!cell_ptr.get_mark()) {
        return queue.push(ptr);
    }
    return true;

//    managed_cell_ptr cell_ptr(managed_ptr(reinterpret_cast<byte*>(ptr)), 0);
//    // this check will be failed only when ptr is pointed to non gc_heap memory,
//    // that is not possible in correct program (i.e. when gc_new is used to create managed objects),
//    // but could occur during testing.
//    try {
//        cell_ptr.lock_descriptor();
//        if (!cell_ptr.get_mark()) {
////            static gc_mark_queue& queue = gc_mark_queue::instance();
//            queue->push(ptr);
//        }
//    } catch (managed_cell_ptr::unindexed_memory_exception& exc) {
//        return;
//    }
=======
    static thread_local barrier_buffer& bb = threads::managed_thread::this_thread().get_barrier_buffer();
    if (!ptr) {
        return true;
    }
    return bb.push(ptr);
>>>>>>> 769621ea
}

void* get_pointed_to(void* ptr)
{
    ptrs::gc_untyped_ptr* gcptr = reinterpret_cast<ptrs::gc_untyped_ptr*>(ptr);
    void* res = gcptr->get();
    return res;
}

object_meta* get_object_header(void *ptr) {
    managed_ptr cell_ptr(reinterpret_cast<byte*>(ptr));
    return cell_ptr.get_meta();
}

}}<|MERGE_RESOLUTION|>--- conflicted
+++ resolved
@@ -44,39 +44,11 @@
 
 bool shade(byte* ptr)
 {
-<<<<<<< HEAD
-//    static gc_mark_queue& queue = gc_mark_queue::instance();
-    static gc_mark_queue& queue = gc_mark_queue::instance();
-
-    if (!ptr) {
-        return true;
-    }
-    managed_cell_ptr cell_ptr(managed_ptr(reinterpret_cast<byte*>(ptr)), 0);
-    if (!cell_ptr.get_mark()) {
-        return queue.push(ptr);
-    }
-    return true;
-
-//    managed_cell_ptr cell_ptr(managed_ptr(reinterpret_cast<byte*>(ptr)), 0);
-//    // this check will be failed only when ptr is pointed to non gc_heap memory,
-//    // that is not possible in correct program (i.e. when gc_new is used to create managed objects),
-//    // but could occur during testing.
-//    try {
-//        cell_ptr.lock_descriptor();
-//        if (!cell_ptr.get_mark()) {
-////            static gc_mark_queue& queue = gc_mark_queue::instance();
-//            queue->push(ptr);
-//        }
-//    } catch (managed_cell_ptr::unindexed_memory_exception& exc) {
-//        return;
-//    }
-=======
     static thread_local barrier_buffer& bb = threads::managed_thread::this_thread().get_barrier_buffer();
     if (!ptr) {
         return true;
     }
     return bb.push(ptr);
->>>>>>> 769621ea
 }
 
 void* get_pointed_to(void* ptr)
