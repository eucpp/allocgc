#ifndef DIPLOMA_GC_TYPE_META_FACTORY_HPP
#define DIPLOMA_GC_TYPE_META_FACTORY_HPP

#include <atomic>
#include <memory>
#include <type_traits>

#include <libprecisegc/details/utils/make_unique.hpp>
#include <libprecisegc/details/utils/utility.hpp>
#include <libprecisegc/details/gc_word.hpp>
#include <libprecisegc/details/gc_type_meta.hpp>

namespace precisegc { namespace details {

template <typename T>
class gc_type_meta_factory;

namespace internals {

template <typename T>
class gc_type_meta_instance : public gc_type_meta
{
public:
    void destroy(byte* ptr, size_t obj_cnt) const override
    {
        size_t obj_size = type_size();
        for (size_t i = 0; i < obj_cnt; ++i, ptr += obj_size) {
            for (size_t offset: offsets()) {
                gc_word* word = reinterpret_cast<gc_word*>(ptr + offset);
                gc_handle_access::set<std::memory_order_relaxed>(*word, nullptr);
            }
            reinterpret_cast<T*>(ptr)->~T();
        }
    }

    void move(byte* from, byte* to, size_t obj_cnt) const override
    {
        size_t obj_size = type_size();
        for (size_t i = 0; i < obj_cnt; ++i, from += obj_size, to += obj_size) {
            move_impl(from, to);
        }
    }

    friend class gc_type_meta_factory<T>;
private:
    template <typename Iter>
    gc_type_meta_instance(Iter offsets_first, Iter offsets_last)
        : gc_type_meta(sizeof(T), std::is_move_constructible<T>::value, offsets_first, offsets_last)
    {}

    template <typename U = T>
    auto move_impl(byte* from, byte* to) const
        -> typename std::enable_if<std::is_move_constructible<U>::value>::type
    {
        new (to) T(std::move(*reinterpret_cast<T*>(from)));
    }

    template <typename U = T>
    auto move_impl(byte* from, byte* to) const
        -> typename std::enable_if<!std::is_move_constructible<U>::value>::type
    {
        throw forbidden_move_exception(from);
    }
};

}

template <typename T>
class gc_type_meta_factory : private utils::nonconstructible
{
public:
    static const gc_type_meta* get()
    {
        return meta.load(std::memory_order_acquire);
    }

    static const gc_type_meta* create()
    {
        utils::dynarray<size_t> empty;
        return create(empty.begin(), empty.end());
    }

    template <typename Range>
    static const gc_type_meta* create(Range&& range)
    {
        return create(range.begin(), range.end());
    }

    template <typename Iter>
    static const gc_type_meta* create(Iter offsets_begin, Iter offsets_end)
    {
        static_assert(std::is_same<typename Iter::value_type, size_t>::value, "Offsets should have size_t type");

<<<<<<< HEAD
        const gc_type_meta* tmeta = get();
        if (tmeta != nullptr) {
            return tmeta;
=======
        const gc_type_meta* type_meta = get();
        if (type_meta != nullptr) {
            return type_meta;
>>>>>>> 0196cbc1
        }

        std::unique_ptr<gc_type_meta> meta_owner(new internals::gc_type_meta_instance<T>(offsets_begin, offsets_end));
        if (meta.compare_exchange_strong(type_meta, meta_owner.get(), std::memory_order_acq_rel)) {
            meta_owner.release();
        }

        return meta.load(std::memory_order_relaxed);
    }
private:
    static std::atomic<const gc_type_meta*> meta;
};

template <typename T>
std::atomic<const gc_type_meta*> gc_type_meta_factory<T>::meta{nullptr};

}}

#endif //DIPLOMA_GC_TYPE_META_FACTORY_HPP<|MERGE_RESOLUTION|>--- conflicted
+++ resolved
@@ -91,15 +91,9 @@
     {
         static_assert(std::is_same<typename Iter::value_type, size_t>::value, "Offsets should have size_t type");
 
-<<<<<<< HEAD
-        const gc_type_meta* tmeta = get();
-        if (tmeta != nullptr) {
-            return tmeta;
-=======
         const gc_type_meta* type_meta = get();
         if (type_meta != nullptr) {
             return type_meta;
->>>>>>> 0196cbc1
         }
 
         std::unique_ptr<gc_type_meta> meta_owner(new internals::gc_type_meta_instance<T>(offsets_begin, offsets_end));
