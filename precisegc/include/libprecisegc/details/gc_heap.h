--- conflicted
+++ resolved
@@ -3,6 +3,7 @@
 
 #include <utility>
 #include <atomic>
+#include <cstddef>
 
 #include "../object.h"
 #include "forwarding.h"
@@ -31,6 +32,8 @@
             allocators::pow2_bucket_policy<MIN_ALLOC_SIZE_BITS, MAX_ALLOC_SIZE_BITS>,
             mutex
         > alloc_t;
+
+    typedef intrusive_forwarding forwarding;
 public:
     static gc_heap& instance()
     {
@@ -44,13 +47,6 @@
 
     size_t size() noexcept;
 private:
-<<<<<<< HEAD
-=======
-    typedef intrusive_forwarding forwarding;
-
-    static const size_t MIN_ALLOC_SIZE_BITS = 4;
-    static const size_t SEGREGATED_STORAGE_SIZE = (SYSTEM_POINTER_BITS_COUNT - RESERVED_BITS_COUNT - 1);
->>>>>>> 31261dcc
     static size_t align_size(size_t size);
 
     gc_heap();
