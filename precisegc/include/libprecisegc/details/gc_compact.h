--- conflicted
+++ resolved
@@ -1,13 +1,10 @@
 #ifndef DIPLOMA_GC_COMPACT_H
 #define DIPLOMA_GC_COMPACT_H
 
-<<<<<<< HEAD
 #include <iterator>
 #include <algorithm>
 
-#include "forwarding_list.h"
-=======
->>>>>>> 31261dcc
+#include "forwarding.h"
 #include "thread_list.h"
 #include "object_meta.h"
 #include "gc_mark.h"
@@ -17,13 +14,8 @@
 
 namespace precisegc { namespace details {
 
-<<<<<<< HEAD
-template <typename Range>
-void two_finger_compact(Range& rng, size_t obj_size, forwarding_list& frwd)
-=======
-template <typename Iterator, typename Forwarding>
-size_t two_finger_compact(const Iterator& first, const Iterator& last, size_t obj_size, Forwarding& frwd)
->>>>>>> 31261dcc
+template <typename Range, typename Forwarding>
+void two_finger_compact(Range& rng, size_t obj_size, Forwarding& frwd)
 {
     typedef std::reverse_iterator<typename Range::iterator> reverse_iterator;
     auto to = rng.begin();
@@ -41,19 +33,10 @@
 
         from = rev_from.base();
         if (from != to) {
-<<<<<<< HEAD
             --from;
-            frwd.emplace_back(from->get(), to->get(), obj_size);
+            frwd.create(from->get(), to->get(), obj_size);
             from->set_mark(false);
             to->set_mark(true);
-=======
-            frwd.create(*from, *to, obj_size);
-            compacted_size += obj_size;
-            from = deallocate_it(from);
-            if (from != to) {
-                to++;
-            }
->>>>>>> 31261dcc
         }
     }
 }
