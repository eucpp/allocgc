#ifndef DIPLOMA_TWO_FINGER_COMPACT_HPP
#define DIPLOMA_TWO_FINGER_COMPACT_HPP

#include <cstddef>
#include <iterator>
#include <algorithm>

namespace precisegc { namespace details { namespace compacting {

struct two_finger_compactor
{
    template <typename Range, typename Forwarding>
    void operator()(Range& rng, Forwarding& frwd, gc_heap_stat& stat) const
    {
        typedef typename Range::iterator iterator_t;
        typedef typename iterator_t::value_type value_t;
        typedef std::reverse_iterator<typename Range::iterator> reverse_iterator;

        if (rng.begin() == rng.end()) {
            return;
        }

        assert(std::all_of(rng.begin(), rng.end(),
                           [&rng] (const value_t& p) { return p.cell_size() == rng.begin()->cell_size(); }
        ));

        auto to = rng.begin();
        auto from = rng.end();
        size_t cell_size = to->cell_size();
        size_t copied_cnt = 0;
        while (from != to) {
            to = std::find_if(to, from, [](value_t cell) {
                return cell.get_lifetime_tag() == gc_lifetime_tag::FREE ||
                       cell.get_lifetime_tag() == gc_lifetime_tag::GARBAGE;
            });

            if (to->get_lifetime_tag() == gc_lifetime_tag::GARBAGE) {
                stat.mem_freed += cell_size;
                to->finalize();
            }

            auto rev_from = std::find_if(reverse_iterator(from),
                                         reverse_iterator(to),
                                         [] (value_t cell) {
                                             return  cell.get_lifetime_tag() == gc_lifetime_tag::INITIALIZED &&
                                                    !cell.get_pin();
                                         });

            from = rev_from.base();
            if (from != to) {
                --from;

<<<<<<< HEAD
                auto to_obj = collectors::managed_object::make(to->get());
                if (!to->is_dead()) {
                    const gc_type_meta* to_meta = to_obj.meta()->get_type_meta();
                    to_meta->destroy(to_obj.object(), to_obj.meta()->object_count());
                    to->set_mark(true);
                }

                auto from_obj = collectors::managed_object::make(from->get());
                const gc_type_meta* from_meta = from_obj.meta()->get_type_meta();

                size_t from_obj_cnt = from_obj.meta()->object_count();

                memcpy(to->get(), from->get(), sizeof(collectors::traceable_object_meta));
                from_meta->move(from_obj.object(), to_obj.object(), from_obj_cnt);

                from_meta->destroy(from_obj.object(), from_obj_cnt);
                from->set_mark(false);
                from->set_dead();

                frwd.create(from->get(), to->get(), cell_size);
=======
                from->move(*to);
                from->finalize();
                frwd.create(from->get(), to->get());
>>>>>>> 0196cbc1

//                stat.mem_freed  += cell_size;
                stat.mem_copied += cell_size;
            }
        }
    }
};

}}}

#endif //DIPLOMA_TWO_FINGER_COMPACT_HPP<|MERGE_RESOLUTION|>--- conflicted
+++ resolved
@@ -49,33 +49,10 @@
             from = rev_from.base();
             if (from != to) {
                 --from;
-
-<<<<<<< HEAD
-                auto to_obj = collectors::managed_object::make(to->get());
-                if (!to->is_dead()) {
-                    const gc_type_meta* to_meta = to_obj.meta()->get_type_meta();
-                    to_meta->destroy(to_obj.object(), to_obj.meta()->object_count());
-                    to->set_mark(true);
-                }
-
-                auto from_obj = collectors::managed_object::make(from->get());
-                const gc_type_meta* from_meta = from_obj.meta()->get_type_meta();
-
-                size_t from_obj_cnt = from_obj.meta()->object_count();
-
-                memcpy(to->get(), from->get(), sizeof(collectors::traceable_object_meta));
-                from_meta->move(from_obj.object(), to_obj.object(), from_obj_cnt);
-
-                from_meta->destroy(from_obj.object(), from_obj_cnt);
-                from->set_mark(false);
-                from->set_dead();
-
-                frwd.create(from->get(), to->get(), cell_size);
-=======
+                
                 from->move(*to);
                 from->finalize();
                 frwd.create(from->get(), to->get());
->>>>>>> 0196cbc1
 
 //                stat.mem_freed  += cell_size;
                 stat.mem_copied += cell_size;
