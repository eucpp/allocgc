
set(precisegc_LIB_HDRS
        include/libprecisegc/gc_ptr.h
        include/libprecisegc/gc_new.h

        include/libprecisegc/details/class_meta.h
        include/libprecisegc/details/object_meta.h
        include/libprecisegc/details/gc_heap.h
        include/libprecisegc/details/constants.hpp
        include/libprecisegc/details/utils/math.h
        include/libprecisegc/details/forwarding.h
        include/libprecisegc/details/iterator_facade.h
        include/libprecisegc/details/iterator_access.h
        include/libprecisegc/details/barrier.h
        include/libprecisegc/details/utils/utility.hpp
        include/libprecisegc/details/gc_compact.h
        include/libprecisegc/details/ptrs/gc_new_stack.hpp
        include/libprecisegc/details/ptrs/gc_new_impl.hpp
        include/libprecisegc/details/gc_unsafe_scope.h
        include/libprecisegc/details/ptrs/gc_untyped_ptr.hpp
        include/libprecisegc/details/ptrs/gc_untyped_pin.hpp
        include/libprecisegc/details/ptrs/gc_ptr_access.hpp
        include/libprecisegc/details/logging.h
        include/libprecisegc/gc_init.h
        include/libprecisegc/details/barrier_buffer.h
        include/libprecisegc/details/gc_mark.h
        include/libprecisegc/gc.h
        include/libprecisegc/details/initator.hpp
        include/libprecisegc/details/allocators/paged_allocator.h
        include/libprecisegc/details/allocators/index_tree.h
        include/libprecisegc/details/types.hpp
        include/libprecisegc/details/allocators/any_ptr.h
        include/libprecisegc/details/allocators/memory.h
        include/libprecisegc/details/allocators/debug_layer.h
        include/libprecisegc/details/allocators/bucket_allocator.hpp
        include/libprecisegc/details/allocators/plain_pool_chunk.h
        include/libprecisegc/details/allocators/list_allocator.hpp
        include/libprecisegc/details/allocators/stl_adapter.hpp
        include/libprecisegc/details/allocators/pointer_decorator.h
        include/libprecisegc/details/allocators/indexed_ptr.h
        include/libprecisegc/details/allocators/pow2_bucket_policy.h
        include/libprecisegc/details/managed_pool_chunk.hpp
        include/libprecisegc/details/managed_memory_descriptor.hpp
        include/libprecisegc/details/managed_ptr.hpp
        include/libprecisegc/details/utils/flatten_range.hpp
        include/libprecisegc/details/allocators/fixed_block_cache.h
<<<<<<< HEAD
        include/libprecisegc/details/atomic_bitset.h)
=======
        include/libprecisegc/details/threads/pending_call.hpp
        include/libprecisegc/details/threads/posix_signal.hpp
        include/libprecisegc/details/threads/managed_thread.hpp
        include/libprecisegc/details/root_set.hpp
        include/libprecisegc/details/threads/ass_sync.hpp
        include/libprecisegc/details/gc_exception.hpp
        include/libprecisegc/details/threads/thread_manager.hpp
        include/libprecisegc/details/threads/stw_manager.hpp
        include/libprecisegc/details/utils/scoped_thread.hpp
        include/libprecisegc/details/utils/scope_guard.hpp
        include/libprecisegc/details/threads/posix_thread.hpp
        include/libprecisegc/details/gc_hooks.hpp
        include/libprecisegc/details/marker.hpp
        include/libprecisegc/details/utils/lock_range.hpp
        include/libprecisegc/details/trace_ptr.hpp
        include/libprecisegc/details/utils/system_error.hpp
        include/libprecisegc/details/gc_interface.hpp
        include/libprecisegc/details/utils/to_string.hpp
        include/libprecisegc/details/utils/make_reverse_iterator.hpp
        include/libprecisegc/details/allocators/allocator_tag.hpp
        include/libprecisegc/details/utils/bitset.hpp
        include/libprecisegc/details/initation_policy.hpp
        include/libprecisegc/details/serial_garbage_collector.hpp
        include/libprecisegc/details/threads/world_state.hpp
        include/libprecisegc/gc_options.hpp
        include/libprecisegc/details/utils/make_unique.hpp
        include/libprecisegc/details/incremental_garbage_collector.hpp)

>>>>>>> 769621ea

set(precisegc_LIB_SRCS
        src/gc_mark.cpp
        src/gc_heap.cpp
        src/details/ptrs/gc_new_stack.cpp
        src/details/ptrs/gc_untyped_ptr.cpp
        src/details/ptrs/gc_untyped_pin.cpp
        src/logging.cpp
        src/gc_init.cpp
        src/barrier_buffer.cpp
        src/details/initator.cpp
        src/details/allocators/memory.cpp
        src/details/allocators/plain_pool_chunk.cpp
        src/details/managed_pool_chunk.cpp
        src/details/managed_ptr.cpp
        src/forwarding.cpp
<<<<<<< HEAD
        src/details/atomic_bitset.cpp)
=======
        src/details/threads/pending_call.cpp
        src/details/root_set.cpp
        src/details/threads/posix_signal.cpp
        src/details/threads/ass_sync.cpp
        src/details/threads/posix_stw_manager.cpp
        src/details/threads/thread_manager.cpp
        src/details/marker.cpp src/details/gc_hooks.cpp src/details/initation_policy.cpp
        src/details/serial_garbage_collector.cpp
        src/details/incremental_garbage_collector.cpp)
>>>>>>> 769621ea


find_package(Threads REQUIRED)
find_package(Boost 1.54)

include_directories(${Boost_INCLUDE_DIR})
include_directories(include)
include_directories(include/libprecisegc)
include_directories(include/libprecisegc/details)

add_library(libprecisegc STATIC ${precisegc_LIB_HDRS} ${precisegc_LIB_SRCS})

target_link_libraries(libprecisegc "${CMAKE_THREAD_LIBS_INIT}")

set_target_properties(libprecisegc PROPERTIES VERSION 1.0.0 SOVERSION 1)
install(TARGETS libprecisegc ARCHIVE DESTINATION ${CMAKE_INSTALL_PREFIX}/lib LIBRARY DESTINATION ${CMAKE_INSTALL_PREFIX}/lib)
install(FILES ${precisegc_LIB_HDRS} DESTINATION ${CMAKE_INSTALL_PREFIX}/include/libprecisegc)<|MERGE_RESOLUTION|>--- conflicted
+++ resolved
@@ -2,6 +2,10 @@
 set(precisegc_LIB_HDRS
         include/libprecisegc/gc_ptr.h
         include/libprecisegc/gc_new.h
+        include/libprecisegc/gc.h
+        include/libprecisegc/gc_init.h
+        include/libprecisegc/gc_options.hpp
+        include/libprecisegc/libprecisegc.h
 
         include/libprecisegc/details/class_meta.h
         include/libprecisegc/details/object_meta.h
@@ -21,10 +25,8 @@
         include/libprecisegc/details/ptrs/gc_untyped_pin.hpp
         include/libprecisegc/details/ptrs/gc_ptr_access.hpp
         include/libprecisegc/details/logging.h
-        include/libprecisegc/gc_init.h
         include/libprecisegc/details/barrier_buffer.h
         include/libprecisegc/details/gc_mark.h
-        include/libprecisegc/gc.h
         include/libprecisegc/details/initator.hpp
         include/libprecisegc/details/allocators/paged_allocator.h
         include/libprecisegc/details/allocators/index_tree.h
@@ -44,9 +46,6 @@
         include/libprecisegc/details/managed_ptr.hpp
         include/libprecisegc/details/utils/flatten_range.hpp
         include/libprecisegc/details/allocators/fixed_block_cache.h
-<<<<<<< HEAD
-        include/libprecisegc/details/atomic_bitset.h)
-=======
         include/libprecisegc/details/threads/pending_call.hpp
         include/libprecisegc/details/threads/posix_signal.hpp
         include/libprecisegc/details/threads/managed_thread.hpp
@@ -71,11 +70,8 @@
         include/libprecisegc/details/initation_policy.hpp
         include/libprecisegc/details/serial_garbage_collector.hpp
         include/libprecisegc/details/threads/world_state.hpp
-        include/libprecisegc/gc_options.hpp
         include/libprecisegc/details/utils/make_unique.hpp
         include/libprecisegc/details/incremental_garbage_collector.hpp)
-
->>>>>>> 769621ea
 
 set(precisegc_LIB_SRCS
         src/gc_mark.cpp
@@ -92,9 +88,6 @@
         src/details/managed_pool_chunk.cpp
         src/details/managed_ptr.cpp
         src/forwarding.cpp
-<<<<<<< HEAD
-        src/details/atomic_bitset.cpp)
-=======
         src/details/threads/pending_call.cpp
         src/details/root_set.cpp
         src/details/threads/posix_signal.cpp
@@ -104,7 +97,6 @@
         src/details/marker.cpp src/details/gc_hooks.cpp src/details/initation_policy.cpp
         src/details/serial_garbage_collector.cpp
         src/details/incremental_garbage_collector.cpp)
->>>>>>> 769621ea
 
 
 find_package(Threads REQUIRED)
