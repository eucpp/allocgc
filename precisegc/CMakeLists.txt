--- conflicted
+++ resolved
@@ -96,12 +96,8 @@
         include/libprecisegc/details/compacting/fix_ptrs.hpp
         include/libprecisegc/details/compacting/forwarding.hpp
         include/libprecisegc/details/compacting/two_finger_compactor.hpp
-<<<<<<< HEAD
         include/libprecisegc/details/collectors/remset.hpp
-        include/libprecisegc/details/collectors/dptr_storage.hpp)
-=======
-        include/libprecisegc/details/collectors/remset.hpp)
->>>>>>> 734b7ace
+        include/libprecisegc/details/collectors/dptr_storage.hpp include/libprecisegc/details/managed_object.hpp)
 
 set(precisegc_LIB_SRCS
         src/details/gc_mark.cpp
