import os
import re
import subprocess
import collections
import tempfile
import logging
import json
import tabulate

import numpy as np

STATS_FULL_TIME_MEAN    = "full time mean"
STATS_FULL_TIME_STD     = "full time std"
STATS_STW_TIME_MEAN     = "stw time mean"
STATS_STW_TIME_STD      = "stw time std"
STATS_STW_TIME_MAX      = "stw time max"
STATS_GC_COUNT          = "gc count"


def stat_mean(arr, default=float('NaN'), ndigits=None):
    return round(np.mean(arr), ndigits) if len(arr) > 0 else default


def stat_std(arr, default=float('NaN'), ndigits=None):
    return round(np.std(arr), ndigits) if len(arr) > 0 else default


def stat_max(arr, default=float('NaN'), ndigits=None):
    return round(np.max(arr), ndigits) if len(arr) > 0 else default


def call_with_cwd(args, cwd):
    proc = subprocess.Popen(args, cwd=cwd)
    proc.wait()
    assert proc.returncode == 0


def call_output(args, cwd=None, timeout=None):
    proc = subprocess.Popen(args, cwd=cwd, stdout=subprocess.PIPE, stderr=subprocess.STDOUT)
    try:
        out, err = proc.communicate(timeout=timeout)
    except subprocess.TimeoutExpired:
        proc.kill()
        raise
    return (proc.returncode, out.decode("utf-8"))


class Builder:

    _tmpdir = None

    def __init__(self, prj_dir, target, cmake_ops):
        self._prj_dir = prj_dir

        self._tmpdir = tempfile.TemporaryDirectory()
        cmake_cmd = ["cmake", "-DCMAKE_BUILD_TYPE=Release", self._prj_dir] + self._parse_cmake_options(cmake_ops)
        make_cmd = ["make", target]

        call_with_cwd(cmake_cmd, self._tmpdir.name)
        call_with_cwd(make_cmd, self._tmpdir.name)

    def __enter__(self):
        self._tmpdir.__enter__()
        return self

    def __exit__(self, exc_type, exc_val, exc_tb):
        self._tmpdir.__exit__(exc_type, exc_val, exc_tb)

    def build_dir(self):
        return self._tmpdir.name

    def project_dir(self):
        return self._prj_dir

    @staticmethod
    def _parse_cmake_options(flags):
        res = []

        if isinstance(flags, str):
            res.append("-D{}=ON".format(flags))

        elif isinstance(flags, dict):
            for k, v in flags.items():
                if v is None:
                    res.append("-D{}=ON".format(k))
                else:
                    res.append("-D{}={}".format(k, v))

        return res


class Scanner:

    def __init__(self, token_spec):
        self._ts = {}
        for token, spec in token_spec.items():
            self._ts[token] = {"cmd": spec["cmd"], "re": re.compile(spec["re"])}

    def scan(self, text):
        for line in text.splitlines():
            for token, spec in self._ts.items():
                match = spec["re"].match(line)
                if match is not None:
                    action = spec["cmd"]
                    action(match)


class TestOutputParser:

    def __init__(self):

        def parse_full_time(match):
            self._context["full_time"] += [int(match.group("full_time"))]

        def parse_stw_time(match):
            self._context["stw_time"] += [int(match.group("stw_time"))]

        def parse_gc_count(match):
            self._context["gc_count"] += [int(match.group("gc_count"))]

        token_spec = {
            "FULL_TIME": {"cmd": parse_full_time, "re": "Completed in (?P<full_time>\d*) ms"},
            "STW_TIME" : {"cmd": parse_stw_time, "re": "Average pause time (?P<stw_time>\d*) us"},
            "GC_COUNT" : {"cmd": parse_gc_count, "re": "Completed (?P<gc_count>\d*) collections"}
        }

        self._scanner = Scanner(token_spec)
        self._context = collections.defaultdict(list)

    def parse(self, test_output):
        self._scanner.scan(test_output)

    def result(self):
        stats = {}
        stats[STATS_FULL_TIME_MEAN] = stat_mean(self._context["full_time"], ndigits=0)
        stats[STATS_FULL_TIME_STD]  = stat_std(self._context["full_time"], ndigits=3)
        stats[STATS_STW_TIME_MEAN]  = stat_mean(self._context["stw_time"], ndigits=0)
        stats[STATS_STW_TIME_STD]   = stat_std(self._context["stw_time"], ndigits=3)
        stats[STATS_STW_TIME_MAX]   = stat_max(self._context["stw_time"], ndigits=0)
        stats[STATS_GC_COUNT]       = stat_mean(self._context["gc_count"], default=0, ndigits=0)
        return stats


def create_parser(target):
    if target in ("boehm", "multisize_boehm", "parallel_merge_sort"):
        return TestOutputParser()


class TexTableReporter:

    def __init__(self, outfn):
        self._cols = [
            "name",
            STATS_GC_COUNT,
            STATS_FULL_TIME_MEAN, STATS_FULL_TIME_STD,
            STATS_STW_TIME_MEAN, STATS_STW_TIME_STD, STATS_STW_TIME_MAX,
        ]
        self._rows = []
        self._outfn = outfn

    def add_stats(self, row):
        self._rows.append(self._match_columns(row, self._cols))

    def create_report(self):
        with open(self._outfn, "w") as outfile:
            outfile.write(tabulate.tabulate(self._rows, self._cols, tablefmt="latex"))

    @staticmethod
    def _match_columns(row, cols):
        res = []
        for col in cols:
            res.append(row.get(col))
        return res


def create_reporter(reporter_name, outfn):
    if reporter_name == "tex_table":
        return TexTableReporter(outfn)


class NumpyDecoder(json.JSONEncoder):

    def default(self, obj):
        if isinstance(obj, np.integer):
            return int(obj)
        elif isinstance(obj, np.floating):
            return float(obj)
        elif isinstance(obj, np.ndarray):
            return obj.tolist()
        else:
            return super(NumpyDecoder, self).default(obj)


class RunChecker:

    def __init__(self):
        self._runs = collections.defaultdict(lambda: collections.defaultdict(int))

    def check_run(self, target, run_name, rc):
        name = self._full_name(target, run_name)
        self._runs[name]["run count"] += 1
        if rc != 0:
            self._runs[name]["failed count"] += 1
        return rc == 0

    def interrupted_run(self, target, run_name):
        name = self._full_name(target, run_name)
        self._runs[name]["run count"] += 1
        self._runs[name]["interrupted count"] += 1

    def get_results(self):
        str = ""
        for k, v in self._runs.items():
            str += k + ":\n"
            str += "\n".join("  %s = %s" % (kk, vv) for (kk, vv) in v.items())
            str += "\n"
        return str

    @staticmethod
    def _full_name(target, run_name):
        return target + " " + run_name


def run(build_dir, exe, args):
    exe = os.path.join(build_dir, exe)
    call_args = [exe] + args
    return call_output(call_args, cwd=build_dir, timeout=30)


class TestRunner:

    def __init__(self, prj_dir, target, runnable, builds):
        self._prj_dir = prj_dir
        self._target = target
        self._runnable = runnable
        self._builds = builds

    def run(self, nruns, run_checker, reporters=[]):

        for build in self._builds:
            build_name = build.get("name")
            cppflags   = build.get("cmake_options")

            logging.info("Build {} with cppflags: {}".format(self._target, cppflags))
            with Builder(self._prj_dir, self._target, cppflags) as builder:

                run_ops = build.get("runtime_options", [{}])
                for run_op in run_ops:
                    run_name = build_name + " " + run_op.get("suffix", "")
                    args = run_op.get("args", "").split()

                    parser = create_parser(self._target)

                    n = 0
                    while n < nruns:
                        logging.info("Run {} with args: {}".format(self._runnable, args))
                        try:
                            rc, output = run(builder.build_dir(), self._runnable, args)
                        except subprocess.TimeoutExpired:
                            logging.info("Interrupted (timeout expired)!")
                            run_checker.interrupted_run(self._target, run_name)
                            continue
                        logging.info("Return code: {}".format(rc))
                        logging.debug("Output: \n {}".format(output))
<<<<<<< HEAD
                        if run_checker.check_run(run_name, rc):
=======
                        if run_checker.check_run(self._target, run_name, rc):
>>>>>>> 88d0f411
                            logging.info("Parse output")
                            parser.parse(output)
                            n += 1

                    parsed = parser.result()
                    logging.debug("Parsed: \n {}".format(json.dumps(parsed, cls=NumpyDecoder)))

                    logging.info("Add parsed output to reporter")
                    parsed["name"] = run_name
                    for reporter in reporters:
                        reporter.add_stats(parsed)

        logging.info("Produce reports")
        for reporter in reporters:
            reporter.create_report()

PROJECT_DIR = os.path.join(os.path.dirname(os.path.abspath(__file__)), "../")
CONFIG = "testcfg.json"

if __name__ == '__main__':

    logger = logging.getLogger()
    logger.setLevel(logging.INFO)

    with open(CONFIG) as fd:
        cfg = json.load(fd)

    run_checker = RunChecker()

    for target in cfg["targets"]:
        runner = TestRunner(PROJECT_DIR, target["name"], target["runnable"], cfg["builds"])

        reporters = []
        for reporter_ops in cfg.get("reporters", []):
            reporters.append(create_reporter(reporter_ops["name"], target["name"] + reporter_ops["output"]))

        runner.run(cfg["nruns"], run_checker, reporters)

    print(run_checker.get_results())<|MERGE_RESOLUTION|>--- conflicted
+++ resolved
@@ -262,11 +262,7 @@
                             continue
                         logging.info("Return code: {}".format(rc))
                         logging.debug("Output: \n {}".format(output))
-<<<<<<< HEAD
-                        if run_checker.check_run(run_name, rc):
-=======
                         if run_checker.check_run(self._target, run_name, rc):
->>>>>>> 88d0f411
                             logging.info("Parse output")
                             parser.parse(output)
                             n += 1
